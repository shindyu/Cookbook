import AudioKit
import AudioToolbox
import SwiftUI

struct TunerData {
    var pitch: Float = 0.0
    var amplitude: Float = 0.0
    var noteNameWithSharps = "-"
    var noteNameWithFlats = "-"
}

class TunerConductor: ObservableObject {
    let engine = AudioEngine()
    var mic: AudioEngine.InputNode
    var tappableNode: Fader
    var tappableNode2: Fader
    var tappableNode3: Fader
    var tracker: PitchTap!
    var silence: Fader

    let noteFrequencies = [16.35, 17.32, 18.35, 19.45, 20.6, 21.83, 23.12, 24.5, 25.96, 27.5, 29.14, 30.87]
    let noteNamesWithSharps = ["C", "C♯", "D", "D♯", "E", "F", "F♯", "G", "G♯", "A", "A♯", "B"]
    let noteNamesWithFlats = ["C", "D♭", "D", "E♭", "E", "F", "G♭", "G", "A♭", "A", "B♭", "B"]

    @Published var data = TunerData()

    let rollingPlot: NodeOutputPlot
    let bufferPlot: NodeOutputPlot
    let fftPlot: NodeFFTPlot

    func update(_ pitch: AUValue, _ amp: AUValue) {
        data.pitch = pitch
        data.amplitude = amp

        var frequency = pitch
        while frequency > Float(noteFrequencies[noteFrequencies.count - 1]) {
            frequency /= 2.0
        }
        while frequency < Float(noteFrequencies[0]) {
            frequency *= 2.0
        }

        var minDistance: Float = 10_000.0
        var index = 0

        for possibleIndex in 0 ..< noteFrequencies.count {
            let distance = fabsf(Float(noteFrequencies[possibleIndex]) - frequency)
            if distance < minDistance {
                index = possibleIndex
                minDistance = distance
            }
        }
        let octave = Int(log2f(pitch / frequency))
        data.noteNameWithSharps = "\(noteNamesWithSharps[index])\(octave)"
        data.noteNameWithFlats = "\(noteNamesWithFlats[index])\(octave)"
    }

    init() {
<<<<<<< HEAD
        mic = engine.input
        tappableNode = Fader(mic)
        tappableNode2 = Fader(tappableNode)
        tappableNode3 = Fader(tappableNode2)
=======
        guard let input = engine.input else {
            fatalError()
        }

        mic = input
        tappableNode1 = Mixer(mic)
        tappableNode2 = Mixer(tappableNode1)
        tappableNode3 = Mixer(tappableNode2)
>>>>>>> 8ae57e87
        silence = Fader(tappableNode3, gain: 0)
        engine.output = silence

        rollingPlot = NodeOutputPlot(tappableNode)
        bufferPlot = NodeOutputPlot(tappableNode2)
        fftPlot = NodeFFTPlot(tappableNode3)

        tracker = PitchTap(mic) { pitch, amp in
            DispatchQueue.main.async {
                self.update(pitch[0], amp[0])
            }
        }
    }

    func start() {
        Settings.audioInputEnabled = true

        do {
            try engine.start()
            tracker.start()
            rollingPlot.plotType = .rolling
            rollingPlot.shouldFill = true
            rollingPlot.shouldMirror = true
            rollingPlot.start()
            bufferPlot.plotType = .buffer
            bufferPlot.color = .green
            bufferPlot.start()
            fftPlot.gain = 100
            fftPlot.color = .blue
            fftPlot.start()
        } catch let err {
            Log(err)
        }
    }

    func stop() {
        engine.stop()
    }
}

struct TunerView: View {
    @ObservedObject var conductor = TunerConductor()
    @State private var showDevices: Bool = false

    var body: some View {
        VStack {
            HStack {
                Text("Frequency")
                Spacer()
                Text("\(conductor.data.pitch, specifier: "%0.1f")")
            }.padding()
            HStack {
                Text("Amplitude")
                Spacer()
                Text("\(conductor.data.amplitude, specifier: "%0.1f")")
            }.padding()
            HStack {
                Text("Note Name")
                Spacer()
                Text("\(conductor.data.noteNameWithSharps) / \(conductor.data.noteNameWithFlats)")
            }.padding()
            Button("\(conductor.engine.inputDevice?.name ?? "Choose Mic")") {
                self.showDevices = true
            }

            NodeRollingView(node: conductor.tappableNode).clipped()
            PlotView(view: conductor.rollingPlot).clipped()
            NodeOutputView(node: conductor.tappableNode).clipped()
            PlotView(view: conductor.bufferPlot).clipped()
            NodeFFTView(node: conductor.tappableNode).clipped()
            FFTPlotView(view: conductor.fftPlot).clipped()

        }.navigationBarTitle(Text("Tuner"))
            .onAppear {
                self.conductor.start()
            }
            .onDisappear {
                self.conductor.stop()
            }.sheet(isPresented: $showDevices,
                    onDismiss: { print("finished!") },
                    content: { MySheet(conductor: self.conductor) })
    }
}

struct MySheet: View {
    @Environment(\.presentationMode) var presentationMode
    var conductor: TunerConductor

    func getDevices() -> [Device] {
        return AudioEngine.inputDevices?.compactMap { $0 } ?? []
    }

    var body: some View {
        VStack(spacing: 20) {
            Spacer()
            ForEach(getDevices(), id: \.self) { device in
                Text(device == self.conductor.engine.inputDevice ? "* \(device.name)" : "\(device.name)").onTapGesture {
                    do {
                        try AudioEngine.setInputDevice(device)
                    } catch let err {
                        print(err)
                    }
                }
            }
            Text("Dismiss")
                .onTapGesture {
                    self.presentationMode.wrappedValue.dismiss()
                }
            Spacer()
        }
        .frame(maxWidth: .infinity, maxHeight: .infinity)
        .edgesIgnoringSafeArea(.all)
    }
}

struct TunerView_Previews: PreviewProvider {
    static var previews: some View {
        TunerView()
    }
}<|MERGE_RESOLUTION|>--- conflicted
+++ resolved
@@ -56,12 +56,6 @@
     }
 
     init() {
-<<<<<<< HEAD
-        mic = engine.input
-        tappableNode = Fader(mic)
-        tappableNode2 = Fader(tappableNode)
-        tappableNode3 = Fader(tappableNode2)
-=======
         guard let input = engine.input else {
             fatalError()
         }
@@ -70,7 +64,6 @@
         tappableNode1 = Mixer(mic)
         tappableNode2 = Mixer(tappableNode1)
         tappableNode3 = Mixer(tappableNode2)
->>>>>>> 8ae57e87
         silence = Fader(tappableNode3, gain: 0)
         engine.output = silence
 
